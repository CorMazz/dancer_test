# Todo List

## Required TODO
- Add HTMX functionality to everything
- Send emails to testees once their tests are graded
- Figure out how to export the passing/failing test results so front of house can confirm class attendance



## Additional Possible Functionality
- Add "most recent testee" to the dashboard
- Add dynamic form validation to the sign up/login pages
- Add pagination/active search to the test summary list page

## Pretty TODO
- Make my errors not just display unformatted HTML cause I'm lazy...

## Security TODO
- Serverside disable form submission for the demo mode
    - Frontend the submit button can be re-enabled by the user and used to submit forms. This is a security vulnerability.
- Add functionality to require a licensing code to enter the queue

<<<<<<< HEAD

## Would be Nice TODO
- Refactor the error handling to use the anyhow crate
- Separate the test parsing into a separate crate that I can provide as an executable so that other people can work on creating valid tests
- Go through and make composable classes to remove a lot of the Option<> types on my Test class that makes the logic a little funky. This would enable me to have all the funky logic in one place as we move from one class type to another. 
- Add a command upon the server restarting to clear the queue. 
- Add a command to clear the queue after a certain amount of time.
- Refactor the failure reason to give the parts to make the desired sentence instead of storing the whole sentence, because I cannot add formatting within the sentence to the html. 
- Put emails on the test summaries page since the email is the primary key for a testee


## Last Thing I Was Doing
- Next thing to do is add the email functionality. Just email a link with the results of all the tests that a user has taken.  


Test this in the validate_failing_header_labels
=======
- Test this in the validate_failing_header_labels
>>>>>>> daba0824
    // Create a hashmap of the header labels so that we can correspond failing score labels on the graded item to the true header labels
    let mut score_label_hm: HashMap<String, Vec<String>> = HashMap::new();
    for score_label in score_labels {
        if let Some(duplicate_name) = score_label_hm.insert(score_label.name.clone(), score_label.values.clone()) {
            return Err(format!(
                "On the test named '{},' the scoring category name '{:#?}' is not unique within its section.",
                test_name, duplicate_name
            ))
        };
    }

## Would be Nice TODO
- Refactor the error handling to use the anyhow crate (I started this, it removes some of the nuance of my error handling...)
- Separate the test parsing into a separate crate that I can provide as an executable so that other people can work on creating valid tests
- Go through and make composable classes to remove a lot of the Option<> types on my Test class that makes the logic a little funky. This would enable me to have all the funky logic in one place as we move from one class type to another. (4 hours wasted here already...)
- Add a command upon the server restarting to clear the queue. 
- Add a command to clear the queue after a certain amount of time.
- Put emails on the test summaries page since the email is the primary key for a testee
- Add an option to not send the users an email after taking a test
- Add an option to manually send a user an email


## Last Thing I Was Doing
- Email is added. Once linode removes the email restriction I need to see if the urls work. If not, just leave them raw.
- Have ChatGPT give me pretty email formatting. 
- Refactor the failure reason to give the parts to make the desired sentence instead of storing the whole sentence, because I cannot add formatting within the sentence to the html
<|MERGE_RESOLUTION|>--- conflicted
+++ resolved
@@ -20,26 +20,7 @@
     - Frontend the submit button can be re-enabled by the user and used to submit forms. This is a security vulnerability.
 - Add functionality to require a licensing code to enter the queue
 
-<<<<<<< HEAD
-
-## Would be Nice TODO
-- Refactor the error handling to use the anyhow crate
-- Separate the test parsing into a separate crate that I can provide as an executable so that other people can work on creating valid tests
-- Go through and make composable classes to remove a lot of the Option<> types on my Test class that makes the logic a little funky. This would enable me to have all the funky logic in one place as we move from one class type to another. 
-- Add a command upon the server restarting to clear the queue. 
-- Add a command to clear the queue after a certain amount of time.
-- Refactor the failure reason to give the parts to make the desired sentence instead of storing the whole sentence, because I cannot add formatting within the sentence to the html. 
-- Put emails on the test summaries page since the email is the primary key for a testee
-
-
-## Last Thing I Was Doing
-- Next thing to do is add the email functionality. Just email a link with the results of all the tests that a user has taken.  
-
-
-Test this in the validate_failing_header_labels
-=======
 - Test this in the validate_failing_header_labels
->>>>>>> daba0824
     // Create a hashmap of the header labels so that we can correspond failing score labels on the graded item to the true header labels
     let mut score_label_hm: HashMap<String, Vec<String>> = HashMap::new();
     for score_label in score_labels {
