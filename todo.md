--- conflicted
+++ resolved
@@ -44,9 +44,5 @@
 
 
 ## Last Thing I Was Doing
-<<<<<<< HEAD
 When no results are available, ensure that it tells users that no results match the given filters.
 Otherwise, test that results page and then make it pretty.
-=======
-Continue adding tests to the app and fixing bugs
->>>>>>> dcc1eef7
