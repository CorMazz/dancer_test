


{% if grade_summary.is_passing %}
    <div class="card shadow-md rounded border border-gray-300 mb-6 p-4 bg-green-100 hover:bg-green-200 text-center border-gray-100 hover:shadow-xl transition duration-300">
{% else %}
    <div class="card shadow-md rounded border border-gray-300 mb-6 p-4 bg-red-100 hover:bg-red-200 text-center border-gray-100 hover:shadow-xl transition duration-300">
{% endif %}


    <h2 class="text-2xl font-bold">Scoring Information</h2>
    {% match test_date %}
    {% when Some with (date) %}
        <p class="text-xl"><span class="font-semibold">Test Date: </span>{{ date|trim_end_chars(10) }}</p>
    {% when None %}
    {% endmatch %}

    {% match proctor_first_name %}
    {% when Some with (first_name) %}
        {% match proctor_last_name %}
        {% when Some with (last_name) %}
<<<<<<< HEAD
        <p class="text-xl"><strong>Proctor: </strong>{{ first_name }} {{ last_name }}</p>
=======
        <p class="text-xl"><span class="font-semibold">Proctor: </span>{{ first_name }} {{ last_name }}</p>
>>>>>>> daba0824
        {% when None %}
        {% endmatch %}
    {% when None %}
    {% endmatch %}

<<<<<<< HEAD
    <p class="text-xl"><strong>Score: </strong> {{ grade_summary.achieved_score }} / {{ grade_summary.max_score }} = {{ "{:.0}"|format(grade_summary.achieved_percent * 100.0) }}%</p> 
    <p class="text-xl"><strong>Passing Score: </strong>{{ "{:.0}"|format(grade_summary.minimum_percent * 100.0) }}%</p>
=======
    <p class="text-xl"><span class="font-semibold">Score: </span> {{ grade_summary.achieved_score }} / {{ grade_summary.max_score }} = {{ "{:.0}"|format(grade_summary.achieved_percent * 100.0) }}%</p> 
    <p class="text-xl"><span class="font-semibold">Passing Score: </span>{{ "{:.0}"|format(grade_summary.minimum_percent * 100.0) }}%</p>
>>>>>>> daba0824


        {% if grade_summary.is_passing %}
            <p class="font-semibold text-xl"></p>
                Status: 
                <span class="font-bold text-green-700">Passing</span>
            </p>
        {% else %} 
            <p class="font-semibold text-xl">
                Status:
                <span class="font-bold text-red-700">Failing</span> 
            </p>


            {% match grade_summary.failure_explanation %}
                {% when Some with (failure_explanations) %}
                <ul>
                    {% for failure_explanation in failure_explanations %}
                        <li>
                        {% let split_vec = failure_explanation|split("-.-.") %}
                        {% if split_vec.len() == 2 %}
                            <span class="font-medium">Your score of <span class="text-red-600">{{ split_vec[0] }}</span> is lower than the minimum passing score of <span class="text-red-600">{{ split_vec[1] }}</span></span>
                        {% else if split_vec.len() == 3 %}
                            <span class="font-medium">Competency <span class="text-red-600">'{{ split_vec[0] }}'</span> is failing because a label of <span class="text-red-600">'{{ split_vec[1] }}'</span> was achieved, and the label(s) <span class="text-red-600">'{{ split_vec[2] }}'</span> fail the test.</span>
                        {% else if split_vec.len() == 4 %}
                            <span class="font-medium">Competency <span class="text-red-600">'{{split_vec[0]}}'</span> is failing because a label of <span class="text-red-600">'{{ split_vec[1] }}'</span> was achieved for the <span class="text-red-600">'{{ split_vec[2] }}'</span> category, and the label(s) <span class="text-red-600">'{{ split_vec[3] }}'</span> fail the test.</span>
                        {% else %}
                            <span class="font-medium">Something has gone wrong with the failure explanation. Contact support.</span>
                        {% endif %}
                        </li>
                        
                    {% endfor %}
                </ul>
                {% when None %}
            {% endmatch %}
        {% endif %}
</div><|MERGE_RESOLUTION|>--- conflicted
+++ resolved
@@ -19,23 +19,14 @@
     {% when Some with (first_name) %}
         {% match proctor_last_name %}
         {% when Some with (last_name) %}
-<<<<<<< HEAD
-        <p class="text-xl"><strong>Proctor: </strong>{{ first_name }} {{ last_name }}</p>
-=======
         <p class="text-xl"><span class="font-semibold">Proctor: </span>{{ first_name }} {{ last_name }}</p>
->>>>>>> daba0824
         {% when None %}
         {% endmatch %}
     {% when None %}
     {% endmatch %}
 
-<<<<<<< HEAD
-    <p class="text-xl"><strong>Score: </strong> {{ grade_summary.achieved_score }} / {{ grade_summary.max_score }} = {{ "{:.0}"|format(grade_summary.achieved_percent * 100.0) }}%</p> 
-    <p class="text-xl"><strong>Passing Score: </strong>{{ "{:.0}"|format(grade_summary.minimum_percent * 100.0) }}%</p>
-=======
     <p class="text-xl"><span class="font-semibold">Score: </span> {{ grade_summary.achieved_score }} / {{ grade_summary.max_score }} = {{ "{:.0}"|format(grade_summary.achieved_percent * 100.0) }}%</p> 
     <p class="text-xl"><span class="font-semibold">Passing Score: </span>{{ "{:.0}"|format(grade_summary.minimum_percent * 100.0) }}%</p>
->>>>>>> daba0824
 
 
         {% if grade_summary.is_passing %}
