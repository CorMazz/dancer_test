{% extends "./extensible_templates/nav_on_top.html" %}

{% block title %}{{ test_type|capitalize }} Test{% endblock %}

{% block content %}
<body>
    <div class="mx-auto p-4">
        <h2 class="text-4xl font-bold mb-4 text-center">{{ test_type|capitalize }} Advancement Test</h2>
        <form method="post" class="bg-white p-6 rounded shadow-md">

            <!-- User Info Section -->
            <div class="card block shadow-md rounded border border-gray-300 mb-6 p-4">
                {% include "../partial_templates/testee_info.html" %}
            </div>

            <!-- Tiny Screen Warning -->
            <div class="sm:hidden mt-4 p-4 border border-gray-300 rounded-lg shadow-lg bg-gray-100">
                <h1 class="text-xl font-semibold text-gray-700 mb-2">Screen Too Small</h1>
                <p class="text-gray-600">For the best experience, please use a larger screen or switch to landscape mode on your mobile device.</p>
            </div>

            <div class="hidden sm:block justify-center">
                <!-- Dynamic Grading Section -->
                
                <div 
                hx-post="/private/grade-test" 
                hx-trigger="load, change from:form"
                hx-debounce="0.25s"
                >
                </div>

                <div class="flex flex-col text-center">
                    <input type="submit" value={% if is_demo_mode %}"Submission Disabled for Demo"{% else %}Submit{% endif %} class="{% if is_demo_mode %}bg-gray-300 text-gray-900{% else %}bg-blue-500 hover:bg-blue-700 text-white{% endif %} mx-auto font-bold py-2 px-4 mb-4 rounded" {% if is_demo_mode %}disabled{% else %}{% endif %}>
                </div>

                <!-- Pattern Scoring Table -->
                <div class="card shadow-md rounded border border-gray-300 mb-6 p-4">
                    {% include "../partial_templates/pattern_scoring.html" %}
                </div>

                <!-- Technique Scoring Table -->

                <div class="card shadow-md rounded border border-gray-300 mb-6 p-4">
                    <h2 class="text-2xl font-bold py-4 px-4 border-b-2 text-center">Technique Scoring</h2>
                    {% for technique_group in technique_groups %}
                        {% include "../partial_templates/technique_scoring.html" %}
                    {% endfor %}
                </div>


                <!-- Bonus Points Table -->
                <div class="card shadow-md rounded border border-gray-300 mb-6 p-4">
                    {% include "../partial_templates/bonus_points.html" %}
                </div>
            </div>

<<<<<<< HEAD
=======
            <!-- Input is disabled during demo mode -->
            <input type="submit" value={% if is_demo_mode %}Disabled for Demo{% else %}Submit{% endif %} class="{% if is_demo_mode %}bg-gray-300 text-gray-900{% else %}bg-blue-500 hover:bg-blue-700 text-white{% endif %} mx-auto font-bold py-2 px-4 rounded" {% if is_demo_mode %}disabled{% else %}{% endif %}>
>>>>>>> 5166700b
        </form>
    </div>
</body>
{% endblock %}<|MERGE_RESOLUTION|>--- conflicted
+++ resolved
@@ -53,12 +53,6 @@
                     {% include "../partial_templates/bonus_points.html" %}
                 </div>
             </div>
-
-<<<<<<< HEAD
-=======
-            <!-- Input is disabled during demo mode -->
-            <input type="submit" value={% if is_demo_mode %}Disabled for Demo{% else %}Submit{% endif %} class="{% if is_demo_mode %}bg-gray-300 text-gray-900{% else %}bg-blue-500 hover:bg-blue-700 text-white{% endif %} mx-auto font-bold py-2 px-4 rounded" {% if is_demo_mode %}disabled{% else %}{% endif %}>
->>>>>>> 5166700b
         </form>
     </div>
 </body>
